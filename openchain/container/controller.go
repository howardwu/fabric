/*
Licensed to the Apache Software Foundation (ASF) under one
or more contributor license agreements.  See the NOTICE file
distributed with this work for additional information
regarding copyright ownership.  The ASF licenses this file
to you under the Apache License, Version 2.0 (the
"License"); you may not use this file except in compliance
with the License.  You may obtain a copy of the License at

  http://www.apache.org/licenses/LICENSE-2.0

Unless required by applicable law or agreed to in writing,
software distributed under the License is distributed on an
"AS IS" BASIS, WITHOUT WARRANTIES OR CONDITIONS OF ANY
KIND, either express or implied.  See the License for the
specific language governing permissions and limitations
under the License.
*/

package container

import (
	"bytes"
	"fmt"
	"io"
<<<<<<< HEAD
	"io/ioutil"
	"os"
=======
>>>>>>> 28c24e2b
	"strings"
	"sync"

	"github.com/fsouza/go-dockerclient"
	"github.com/spf13/viper"
	"golang.org/x/net/context"
)

//abstract virtual image for supporting arbitrary virual machines
type vm interface {
	build(ctxt context.Context, id string, args []string, env []string, attachstdin bool, attachstdout bool, reader io.Reader) error
	start(ctxt context.Context, id string, args []string, detach bool, instream io.Reader, outstream io.Writer) error
	stop(ctxt context.Context, id string, timeout uint, dontkill bool, dontremove bool) error
}

//dockerVM is a vm. It is identified by an image id
type dockerVM struct {
	id string
}

//create a docker client given endpoint to communicate with docker host
func (vm *dockerVM) newClient() (*docker.Client, error) {
	//QQ: is this ok using config properties here so deep ? ie, should we read these in main and stow them away ?
	endpoint := viper.GetString("vm.endpoint")
	
	tls := viper.GetBool("vm.docker.tls.enabled")
	
	if tls == true {
		vmLogger.Debug("Docker TLS is enabled")
		certFile := viper.GetString("vm.docker.tls.cert.file")
		keyFile := viper.GetString("vm.docker.tls.key.file")
		
		var ca []byte
		if viper.IsSet("vm.docker.tls.ca.file") {
			caFile := viper.GetString("vm.docker.tls.ca.file")
			ca1, err := ioutil.ReadFile(caFile)
			if err != nil {
				return nil, fmt.Errorf("Error reading Docker CA Cert File: %s", err)
			}
			ca = ca1
		}
		
		cert, err1 := ioutil.ReadFile(certFile)
		if err1 != nil {
			return nil, fmt.Errorf("Error reading Docker Cert File: %s", err1)
		}
		
		key, err2 := ioutil.ReadFile(keyFile)
		if err2 != nil {
			return nil, fmt.Errorf("Error reading Dcoker Key File: %s", err2)
		}
		
		client, err3 := docker.NewTLSClientFromBytes(endpoint, cert, key, ca)
		if err3 != nil {
			return nil, fmt.Errorf("Error creating Docker TLS Client: %s", err3)
		}
		
		return client, nil
	} else {		
		vmLogger.Debug("Docker TLS is disabled")
		client, err := docker.NewClient(endpoint)
		if err != nil {
			return nil, err
		}
		return client, nil
	}
}

//for docker inputbuf is tar reader ready for use by docker.Client
//the stream from end client to peer could directly be this tar stream
//talk to docker daemon using docker Client and build the image
func (vm *dockerVM) build(ctxt context.Context, id string, args []string, env []string, attachstdin bool, attachstdout bool, reader io.Reader) error {
	outputbuf := bytes.NewBuffer(nil)
	opts := docker.BuildImageOptions{
		Name:         id,
		Pull:         true,
		InputStream:  reader,
		OutputStream: outputbuf,
	}
	client, err := vm.newClient()
	switch err {
	case nil:
		if err = client.BuildImage(opts); err != nil {
			vmLogger.Debug("Error building Peer container: %s", err)
			return err
		}
		vmLogger.Debug("Created image: %s", id)
	default:
		return fmt.Errorf("Error creating docker client: %s", err)
	}
	config := docker.Config{Cmd: args, Image: id, Env: env, AttachStdin: attachstdin, AttachStdout: attachstdout}
	containerID := strings.Replace(id, ":", "_", -1)
	copts := docker.CreateContainerOptions{Name: containerID, Config: &config}
	vmLogger.Debug("Create container: %s", containerID)
	_, err = client.CreateContainer(copts)
	if err != nil {
		return err
	}
	vmLogger.Debug("Created container: %s", id)
	return nil
}

func (vm *dockerVM) start(ctxt context.Context, id string, args []string, detach bool, instream io.Reader, outstream io.Writer) error {
	client, err := vm.newClient()
	if err != nil {
		vmLogger.Debug("start - cannot create client %s", err)
		return err
	}
	id = strings.Replace(id, ":", "_", -1)
	err = client.StartContainer(id, &docker.HostConfig{NetworkMode: "host"})
	if err != nil {
		vmLogger.Debug("start-could not start container %s", err)
		return err
	}
	vmLogger.Debug("Started container %s", id)
	return nil
}

func (vm *dockerVM) stop(ctxt context.Context, id string, timeout uint, dontkill bool, dontremove bool) error {
	client, err := vm.newClient()
	if err != nil {
		vmLogger.Debug("start - cannot create client %s", err)
		return err
	}
	id = strings.Replace(id, ":", "_", -1)
	err = client.StopContainer(id, timeout)
	if err != nil {
		vmLogger.Debug("Stopped container %s(%s)", id, err)
	} else {
		vmLogger.Debug("Stopped container %s", id)
	}
	if !dontkill {
		err = client.KillContainer(docker.KillContainerOptions{ID: id})
		if err != nil {
			vmLogger.Debug("Killed container %s (%s)", id, err)
		} else {
			vmLogger.Debug("Killed container %s", id)
		}
	}
	if !dontremove {
		err = client.RemoveContainer(docker.RemoveContainerOptions{ID: id, Force: true})
		if err != nil {
			vmLogger.Debug("Removed container %s (%s)", id, err)
		} else {
			vmLogger.Debug("Removed container %s", id)
		}
	}
	return err
}

//constants for supported containers
const (
	DOCKER = "Docker"
)

type image struct {
	id   string
	args []string
	v    vm
}

type refCountedLock struct {
	refCount int
	lock     *sync.RWMutex
}

//VMController - manages VMs
//   . abstract construction of different types of VMs (we only care about Docker for now)
//   . manage lifecycle of VM (start with build, start, stop ...
//     eventually probably need fine grained management)
type VMController struct {
	sync.RWMutex
	// Handlers for each chaincode
	containerLocks map[string]*refCountedLock
}

//singleton...acess through NewVMController
var vmcontroller *VMController

//NewVMController - creates/returns singleton
func init() {
	vmcontroller = new(VMController)
	vmcontroller.containerLocks = make(map[string]*refCountedLock)
}

func (vmc *VMController) newVM(typ string) vm {
	var (
		v vm
	)

	switch typ {
	case DOCKER:
		v = &dockerVM{}
	case "":
		v = &dockerVM{}
	}
	return v
}

func (vmc *VMController) lockContainer(id string) {
	//get the container lock under global lock
	vmcontroller.Lock()
	var refLck *refCountedLock
	var ok bool
	if refLck, ok = vmcontroller.containerLocks[id]; !ok {
		refLck = &refCountedLock{refCount: 1, lock: &sync.RWMutex{}}
		vmcontroller.containerLocks[id] = refLck
	} else {
		refLck.refCount++
		vmLogger.Debug("refcount %d (%s)", refLck.refCount, id)
	}
	vmcontroller.Unlock()
	vmLogger.Debug("waiting for container(%s) lock", id)
	refLck.lock.Lock()
	vmLogger.Debug("got container (%s) lock", id)
}

func (vmc *VMController) unlockContainer(id string) {
	vmcontroller.Lock()
	if refLck, ok := vmcontroller.containerLocks[id]; ok {
		if refLck.refCount <= 0 {
			panic("refcnt <= 0")
		}
		refLck.lock.Unlock()
		if refLck.refCount--; refLck.refCount == 0 {
			vmLogger.Debug("container lock deleted(%s)", id)
			delete(vmcontroller.containerLocks, id)
		}
	} else {
		vmLogger.Debug("no lock to unlock(%s)!!", id)
	}
	vmcontroller.Unlock()
}

//VMCReqIntf - all requests should implement this interface.
//The context should be passed and tested at each layer till we stop
//note that we'd stop on the first method on the stack that does not
//take context
type VMCReqIntf interface {
	do(ctxt context.Context, v vm) VMCResp
	getID() string
}

//VMCResp - response from requests. resp field is a anon interface.
//It can hold any response. err should be tested first
type VMCResp struct {
	Err  error
	Resp interface{}
}

//CreateImageReq - properties for creating an container image
type CreateImageReq struct {
	ID           string
	Reader       io.Reader
	AttachStdin  bool
	AttachStdout bool
	Args         []string
	Env          []string
}

func (bp CreateImageReq) do(ctxt context.Context, v vm) VMCResp {
	var resp VMCResp
	if err := v.build(ctxt, bp.ID, bp.Args, bp.Env, bp.AttachStdin, bp.AttachStdout, bp.Reader); err != nil {
		resp = VMCResp{Err: err}
	} else {
		resp = VMCResp{}
	}

	return resp
}

func (bp CreateImageReq) getID() string {
	return bp.ID
}

//StartImageReq - properties for starting a container.
type StartImageReq struct {
	ID        string
	Args      []string
	Detach    bool
	Instream  io.Reader
	Outstream io.Writer
}

func (si StartImageReq) do(ctxt context.Context, v vm) VMCResp {
	var resp VMCResp
	if err := v.start(ctxt, si.ID, si.Args, si.Detach, si.Instream, si.Outstream); err != nil {
		resp = VMCResp{Err: err}
	} else {
		resp = VMCResp{}
	}

	return resp
}

func (si StartImageReq) getID() string {
	return si.ID
}

//StopImageReq - properties for stopping a container.
type StopImageReq struct {
	ID      string
	Timeout uint
	//by default we will kill the container after stopping
	Dontkill bool
	//by default we will remove the container after killing
	Dontremove bool
}

func (si StopImageReq) do(ctxt context.Context, v vm) VMCResp {
	var resp VMCResp
	if err := v.stop(ctxt, si.ID, si.Timeout, si.Dontkill, si.Dontremove); err != nil {
		resp = VMCResp{Err: err}
	} else {
		resp = VMCResp{}
	}

	return resp
}

func (si StopImageReq) getID() string {
	return si.ID
}

//VMCProcess should be used as follows
//   . construct a context
//   . construct req of the right type (e.g., CreateImageReq)
//   . call it in a go routine
//   . process response in the go routing
//context can be cancelled. VMCProcess will try to cancel calling functions if it can
//For instance docker clients api's such as BuildImage are not cancelable.
//In all cases VMCProcess will wait for the called go routine to return
func VMCProcess(ctxt context.Context, vmtype string, req VMCReqIntf) (interface{}, error) {
	v := vmcontroller.newVM(vmtype)

	if v == nil {
		return nil, fmt.Errorf("Unknown VM type %s", vmtype)
	}

	c := make(chan struct{})
	var resp interface{}
	go func() {
		defer close(c)
		id := req.getID()
		vmcontroller.lockContainer(id)
		resp = req.do(ctxt, v)
		vmcontroller.unlockContainer(id)
	}()

	select {
	case <-c:
		return resp, nil
	case <-ctxt.Done():
		//TODO cancel req.do ... (needed) ?
		<-c
		return nil, ctxt.Err()
	}
}

//GetVMFromName generates the docker image from peer information given the hashcode. This is needed to
//keep image name's unique in a single host, multi-peer environment (such as a development environment)
func GetVMFromName(name string) string {
	vmName := fmt.Sprintf("%s-%s-%s", viper.GetString("peer.networkId"), viper.GetString("peer.id"), name)
	return vmName
}

/*******************
 * OLD ... leavethis here as sample for "client.CreateExec" in case we need it at some point
func (vm *dockerVM) start(ctxt context.Context, id string, args []string, detach bool, instream io.Reader, outstream io.Writer) error {
	client, err := vm.newClient()
	if err != nil {
		fmt.Printf("start - cannot create client %s\n", err)
		return err
	}
	id = strings.Replace(id, ":", "_", -1)
	fmt.Printf("starting container %s\n", id)
	econfig := docker.CreateExecOptions{
		Container:    id,
		Cmd:          args,
		AttachStdout: true,
	}
	execObj, err := client.CreateExec(econfig)
	if err != nil {
		//perhaps container not started
		err = client.StartContainer(id, &docker.HostConfig{})
		if err != nil {
			fmt.Printf("start-could not start container %s\n", err)
			return err
		}
		execObj, err = client.CreateExec(econfig)
	}

	if err != nil {
		fmt.Printf("start-could not create exec %s\n", err)
		return err
	}
	sconfig := docker.StartExecOptions{
		Detach:       detach,
		InputStream:  instream,
		OutputStream: outstream,
	}
	err = client.StartExec(execObj.ID, sconfig)
	if err != nil {
		fmt.Printf("start-could not start exec %s\n", err)
		return err
	}
	fmt.Printf("start-started and execed container for %s\n", id)
	return nil
}
****************************/<|MERGE_RESOLUTION|>--- conflicted
+++ resolved
@@ -23,11 +23,8 @@
 	"bytes"
 	"fmt"
 	"io"
-<<<<<<< HEAD
 	"io/ioutil"
 	"os"
-=======
->>>>>>> 28c24e2b
 	"strings"
 	"sync"
 
